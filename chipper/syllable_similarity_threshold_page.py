--- conflicted
+++ resolved
@@ -48,7 +48,6 @@
         if self.i == len(self.files):
             self.manager.current = 'syllsim_summary_page'
         else:
-<<<<<<< HEAD
             errors = ''
             f_name = os.path.join(self.parent.directory, self.files[self.i])
             try:
@@ -81,9 +80,9 @@
         self.labeled_sonogram = label(threshold_sonogram_crop,
                                       connectivity=1)
 
-        corrected_sonogram = remove_small_objects(self.labeled_sonogram,
-                                                  min_size=float(self.user_note_thresh) + 1,  # add one to make =< threshold
-                                                  connectivity=1)
+            corrected_sonogram = remove_small_objects(self.labeled_sonogram,
+                                                      min_size=float(self.user_noise_thresh) + 1,  # add one to make =< threshold
+                                                      connectivity=1)
 
         self.son_corr, son_corr_bin = analyze.get_sonogram_correlation(
             sonogram=corrected_sonogram, onsets=self.onsets,
@@ -103,19 +102,20 @@
         self.ax5.set_axis_off()
         self.fig5.add_axes(self.ax5)
 
-        # plot placeholder data
-        cmap = plt.cm.tab20b
-        cmap.set_under(color='black')
-        cmap.set_over(color='gray')
-        cmap.set_bad(color='white')
-        self.plot_syllsim = self.ax5.imshow(
-            data + 3,
-            extent=[0, cols, 0, rows],
-            aspect='auto',
-            cmap=cmap,
-            vmin=0,
-            vmax=20.
-        )
+            # plot placeholder data
+            cmap = plt.cm.tab20b
+            cmap.set_under(color='black')
+            cmap.set_over(color='gray')
+            cmap.set_bad(color='white')
+
+            self.plot_syllsim = self.ax5.imshow(
+                data + 3,
+                extent=[0, cols, 0, rows],
+                aspect='auto',
+                cmap=cmap,
+                vmin=0,
+                vmax=1000.
+            )
 
         self.trans = tx.blended_transform_factory(self.ax5.transData,
                                                   self.ax5.transAxes)
@@ -132,79 +132,6 @@
 
         self.ids.syllsim_graph.clear_widgets()
         self.ids.syllsim_graph.add_widget(self.plot_syllsim_canvas)
-=======
-            self.ids.user_syllsim.text = self.ids.user_syllsim.text
-            ons, offs, thresh, ms, htz = analyze.load_bout_data(
-                os.path.join(self.parent.directory, self.files[self.i])
-            )
-            self.onsets = ons
-            self.offsets = offs
-            self.syll_dur = self.offsets - self.onsets
-            self.threshold_sonogram = thresh
-            [self.rows, self.cols] = np.shape(self.threshold_sonogram)
-
-            # zero anything before first onset or after last offset
-            # (not offset row is already zeros, so okay to include)
-            # this will take care of any noise before or after the song
-            threshold_sonogram_crop = self.threshold_sonogram.copy()
-            threshold_sonogram_crop[:, 0:self.onsets[0]] = 0
-            threshold_sonogram_crop[:, self.offsets[-1]:-1] = 0
-
-            # ^connectivity 1=4 or 2=8(include diagonals)
-            self.labeled_sonogram = label(threshold_sonogram_crop,
-                                          connectivity=1)
-
-            corrected_sonogram = remove_small_objects(self.labeled_sonogram,
-                                                      min_size=float(self.user_noise_thresh) + 1,  # add one to make =< threshold
-                                                      connectivity=1)
-
-            # prepare graph and make plot take up the entire space
-            data = np.zeros((self.rows, self.cols))
-            self.ax5.clear()
-            self.ax5 = plt.Axes(self.fig5, [0., 0., 1., 1.])
-            self.ax5.set_axis_off()
-            self.fig5.add_axes(self.ax5)
-
-            # plot placeholder data
-            cmap = plt.cm.tab20b
-            cmap.set_under(color='black')
-            cmap.set_over(color='gray')
-            cmap.set_bad(color='white')
-
-            self.plot_syllsim = self.ax5.imshow(
-                data + 3,
-                extent=[0, self.cols, 0, self.rows],
-                aspect='auto',
-                cmap=cmap,
-                vmin=0,
-                vmax=1000.
-            )
-
-            self.trans = tx.blended_transform_factory(self.ax5.transData,
-                                                      self.ax5.transAxes)
-            self.lines_on, = self.ax5.plot(np.repeat(self.onsets, 3),
-                                           np.tile([0, .75, np.nan],
-                                                   len(self.onsets)),
-                                           linewidth=0.75, color='g',
-                                           transform=self.trans)
-            self.lines_off, = self.ax5.plot(np.repeat(self.offsets, 3),
-                                            np.tile([0, .90, np.nan],
-                                                    len(self.offsets)),
-                                            linewidth=0.75, color='g',
-                                            transform=self.trans)
-
-            self.ids.syllsim_graph.clear_widgets()
-            self.ids.syllsim_graph.add_widget(self.plot_syllsim_canvas)
-
-            self.son_corr, son_corr_bin = analyze.get_sonogram_correlation(
-                sonogram=corrected_sonogram, onsets=self.onsets,
-                offsets=self.offsets, syll_duration=self.syll_dur,
-                corr_thresh=float(self.ids.user_syllsim.text)
-            )
-
-            self.new_thresh()
-            self.i += 1
->>>>>>> 16c88e53
 
     def new_thresh(self):
         # get syllable correlations for entire sonogram
