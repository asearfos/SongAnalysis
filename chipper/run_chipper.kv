--- conflicted
+++ resolved
@@ -835,16 +835,10 @@
                     text: 'Back'
                     on_release: controls.back()
 
-<<<<<<< HEAD
 <NoiseThresholdPage>:
     id: determine_noise
     on_pre_enter: determine_noise.setup()
 
-=======
-<NoteThresholdPage>:
-    id: determine_note
-    on_pre_enter: determine_note.setup()
->>>>>>> b1fc6887
     BoxLayout:
         orientation: 'vertical'
 
