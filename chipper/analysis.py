--- conflicted
+++ resolved
@@ -53,12 +53,8 @@
             self.ids.processing_count.text = "{} of {} complete".format(i, n_files)
             try:
                 log.info("{} of {} complete".format(i, n_files))
-<<<<<<< HEAD
-                output = Song(f_name, self.user_noise_thresh,
-=======
                 basic_output, additional_output = Song(f_name,
-                                                       self.user_note_thresh,
->>>>>>> b1fc6887
+                                                       self.user_noise_thresh,
                               self.user_syll_sim_thresh).run_analysis()
                 basic_output['f_name'] = f_name
                 additional_output['f_name'] = f_name
@@ -553,12 +549,6 @@
     def __init__(self):
         ValueError.__init__(
             self,
-<<<<<<< HEAD
             "Syllable was considered to be noise (all notes were smaller than "
             "noise threshold). Re-segment using the previous gzip or "
-            "re-determine noise threshold to visualize the issue.")
-=======
-            "Syllable was considered to be noise (all notes were less than "
-            "note size threshold). Re-segment using the previous gzip or "
-            "re-determine note size to visualize the issue.")
->>>>>>> b1fc6887
+            "re-determine noise threshold to visualize the issue.")